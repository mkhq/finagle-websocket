package com.twitter.finagle.websocket

import com.twitter.concurrent.{Offer, Broker}
<<<<<<< HEAD
import com.twitter.finagle.CancelledRequestException
=======
import com.twitter.finagle.{CancelledRequestException, ChannelException}
>>>>>>> 32ca692b
import com.twitter.finagle.util.DefaultTimer
import com.twitter.util.{Future, Promise, Return, Throw, Try, TimerTask}
import java.net.URI
import org.jboss.netty.buffer.ChannelBuffers
import org.jboss.netty.channel._
import org.jboss.netty.handler.codec.http.websocketx._
import org.jboss.netty.handler.codec.http.{HttpHeaders, HttpRequest, HttpResponse}
import scala.collection.JavaConversions._

class WebSocketHandler extends SimpleChannelHandler {
  protected[this] val messagesBroker = new Broker[String]
  protected[this] val binaryMessagesBroker = new Broker[Array[Byte]]
  protected[this] val closer = new Promise[Unit]
  protected[this] val timer = DefaultTimer.twitter
<<<<<<< HEAD
=======

  private[this] class ListenerImpl(promise:Promise[Unit]) extends ChannelFutureListener {
    def operationComplete(cf: ChannelFuture) {
      if(cf.isSuccess)
        promise.setValue(())
      else if(cf.isCancelled)
        promise.setException(new CancelledRequestException)
      else
        promise.setException(cf.getCause)
    }
  }
>>>>>>> 32ca692b

  protected[this] def channelFutureToOffer(future: ChannelFuture): Offer[Try[Unit]] = {
    val promise = new Promise[Unit]

    future.addListener(new ListenerImpl(promise))

    promise.toOffer
  }

  protected[this] def write(
    ctx: ChannelHandlerContext,
    sock: WebSocket,
    ack: Option[Offer[Try[Unit]]] = None
  ) {
    def close() {
      sock.close()
      if (ctx.getChannel.isOpen) ctx.getChannel.close()
    }

    val awaitAck = ack match {
      // if we're awaiting an ack, don't offer to synchronize
      // on messages. thus we exert backpressure.
      case Some(ackOffer) =>
        ackOffer {
          case Return(_) => write(ctx, sock, None)
          case Throw(_) => close()
        }

      case None =>
        Offer.choose(
          sock.messages {
            message =>
              val frame = new TextWebSocketFrame(message)
              val writeFuture = Channels.future(ctx.getChannel)
              Channels.write(ctx, writeFuture, frame)
              write(ctx, sock, Some(channelFutureToOffer(writeFuture)))
          },
          sock.binaryMessages {
            binary =>
              val frame = new BinaryWebSocketFrame(ChannelBuffers.wrappedBuffer(binary))
              val writeFuture = Channels.future(ctx.getChannel)
              Channels.write(ctx, writeFuture, frame)
              write(ctx, sock, Some(channelFutureToOffer(writeFuture)))
          }
        )
    }
    awaitAck.sync()
  }

  override def channelClosed(ctx: ChannelHandlerContext, e: ChannelStateEvent) {
    super.channelClosed(ctx, e)
    closer.setValue(())
  }
}

class WebSocketServerHandler extends WebSocketHandler {
  private[this] var handshaker: Option[WebSocketServerHandshaker] = None

  override def messageReceived(ctx: ChannelHandlerContext, e: MessageEvent) = {
    e.getMessage match {
      case req: HttpRequest =>
        val scheme = if(req.getUri.startsWith("wss")) "wss" else "ws"
        val location = scheme + "://" + req.headers.get(HttpHeaders.Names.HOST) + "/"
        val wsFactory = new WebSocketServerHandshakerFactory(location, null, false)
        handshaker = Option(wsFactory.newHandshaker(req))
        handshaker match {
          case None =>
            wsFactory.sendUnsupportedWebSocketVersionResponse(ctx.getChannel)
          case Some(h) =>
            h.handshake(ctx.getChannel, req)

            def close() { Channels.close(ctx.getChannel) }

            val webSocket = WebSocket(
              messages = messagesBroker.recv,
              binaryMessages = binaryMessagesBroker.recv,
              uri = new URI(req.getUri),
              headers = req.headers.map(e => e.getKey -> e.getValue).toMap,
              remoteAddress = ctx.getChannel.getRemoteAddress,
              onClose = closer,
              close = close)

            Channels.fireMessageReceived(ctx, webSocket)
        }

      case frame: CloseWebSocketFrame =>
        handshaker foreach { _.close(ctx.getChannel, frame) }

      case frame: PingWebSocketFrame =>
        ctx.getChannel.write(new PongWebSocketFrame(frame.getBinaryData))

      case frame: TextWebSocketFrame =>
        val ch = ctx.getChannel
        ch.setReadable(false)
        (messagesBroker ! frame.getText) ensure { ch.setReadable(true) }

      case frame: BinaryWebSocketFrame =>
        val ch = ctx.getChannel
        ch.setReadable(false)
        (binaryMessagesBroker ! frame.getBinaryData.array) ensure { ch.setReadable(true) }

      case invalid =>
        Channels.fireExceptionCaught(ctx,
          new IllegalArgumentException("invalid message \"%s\"".format(invalid)))
    }
  }

  override def writeRequested(ctx: ChannelHandlerContext, e: MessageEvent) = {
    e.getMessage match {
      case sock: WebSocket =>
        write(ctx, sock)

      case _: HttpResponse =>
        ctx.sendDownstream(e)

      case _: PongWebSocketFrame =>
        ctx.sendDownstream(e)

      case _: CloseWebSocketFrame =>
        ctx.sendDownstream(e)

      case invalid =>
        Channels.fireExceptionCaught(ctx,
          new IllegalArgumentException("invalid message \"%s\"".format(invalid)))
    }
  }
}

class WebSocketClientHandler extends WebSocketHandler {
  @volatile private[this] var handshaker: Option[WebSocketClientHandshaker] = None
  private[this] var keepAliveTask: Option[TimerTask] = None

  override def messageReceived(ctx: ChannelHandlerContext, e: MessageEvent) = {
    e.getMessage match {
      case res: HttpResponse if handshaker.isDefined =>
        val hs = handshaker.get
        if (!hs.isHandshakeComplete)
          hs.finishHandshake(ctx.getChannel, res)

      case frame: CloseWebSocketFrame =>
        ctx.getChannel.close()

      case frame: PingWebSocketFrame =>
        ctx.getChannel.write(new PongWebSocketFrame(frame.getBinaryData))

      case frame: PongWebSocketFrame =>
        // do nothing

      case frame: TextWebSocketFrame =>
        val ch = ctx.getChannel
        ch.setReadable(false)
        (messagesBroker ! frame.getText) ensure { ch.setReadable(true) }

      case frame: BinaryWebSocketFrame =>
        val ch = ctx.getChannel
        ch.setReadable(false)
        (binaryMessagesBroker ! frame.getBinaryData.array) ensure { ch.setReadable(true) }

      case invalid =>
        Channels.fireExceptionCaught(ctx,
          new IllegalArgumentException("invalid message \"%s\"".format(invalid)))
    }
  }


  override def writeRequested(ctx: ChannelHandlerContext, e: MessageEvent) = {
    e.getMessage match {
      case sock: WebSocket =>
        write(ctx, sock)

        def close() {
          keepAliveTask.foreach(_.close())
          Channels.close(ctx.getChannel)
        }

        val webSocket = sock.copy(
          messages = messagesBroker.recv,
          binaryMessages = binaryMessagesBroker.recv,
          onClose = closer,
          close = close)

        Channels.fireMessageReceived(ctx, webSocket)

        val wsFactory = new WebSocketClientHandshakerFactory
        val hs = wsFactory.newHandshaker(sock.uri, sock.version, null, false, sock.headers)
        handshaker = Some(hs)
        hs.handshake(ctx.getChannel).addListener(new ChannelFutureListener {
          override def operationComplete(f:ChannelFuture) {

            // initiate the keep-alive
            for(interval <- sock.keepAlive) {
<<<<<<< HEAD
              keepAliveTask = Option(timer.schedule(interval) {
                ctx.getChannel.write(new PingWebSocketFrame())
              })
=======
              timer.schedule(interval) {
                ctx.getChannel.write(new PingWebSocketFrame())
              }

>>>>>>> 32ca692b
            }

            e.getFuture.setSuccess()
          }
        })

      case _: HttpRequest =>
        ctx.sendDownstream(e)

      case _: CloseWebSocketFrame =>
        ctx.sendDownstream(e)

      case _: PingWebSocketFrame =>
        ctx.sendDownstream(e)

      case invalid =>
        Channels.fireExceptionCaught(ctx,
          new IllegalArgumentException("invalid message \"%s\"".format(invalid)))
    }
  }
}<|MERGE_RESOLUTION|>--- conflicted
+++ resolved
@@ -1,11 +1,7 @@
 package com.twitter.finagle.websocket
 
 import com.twitter.concurrent.{Offer, Broker}
-<<<<<<< HEAD
-import com.twitter.finagle.CancelledRequestException
-=======
 import com.twitter.finagle.{CancelledRequestException, ChannelException}
->>>>>>> 32ca692b
 import com.twitter.finagle.util.DefaultTimer
 import com.twitter.util.{Future, Promise, Return, Throw, Try, TimerTask}
 import java.net.URI
@@ -20,8 +16,6 @@
   protected[this] val binaryMessagesBroker = new Broker[Array[Byte]]
   protected[this] val closer = new Promise[Unit]
   protected[this] val timer = DefaultTimer.twitter
-<<<<<<< HEAD
-=======
 
   private[this] class ListenerImpl(promise:Promise[Unit]) extends ChannelFutureListener {
     def operationComplete(cf: ChannelFuture) {
@@ -33,7 +27,6 @@
         promise.setException(cf.getCause)
     }
   }
->>>>>>> 32ca692b
 
   protected[this] def channelFutureToOffer(future: ChannelFuture): Offer[Try[Unit]] = {
     val promise = new Promise[Unit]
@@ -225,16 +218,9 @@
 
             // initiate the keep-alive
             for(interval <- sock.keepAlive) {
-<<<<<<< HEAD
               keepAliveTask = Option(timer.schedule(interval) {
                 ctx.getChannel.write(new PingWebSocketFrame())
               })
-=======
-              timer.schedule(interval) {
-                ctx.getChannel.write(new PingWebSocketFrame())
-              }
-
->>>>>>> 32ca692b
             }
 
             e.getFuture.setSuccess()
